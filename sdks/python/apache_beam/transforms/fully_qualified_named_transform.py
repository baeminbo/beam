#
# Licensed to the Apache Software Foundation (ASF) under one or more
# contributor license agreements.  See the NOTICE file distributed with
# this work for additional information regarding copyright ownership.
# The ASF licenses this file to You under the Apache License, Version 2.0
# (the "License"); you may not use this file except in compliance with
# the License.  You may obtain a copy of the License at
#
#    http://www.apache.org/licenses/LICENSE-2.0
#
# Unless required by applicable law or agreed to in writing, software
# distributed under the License is distributed on an "AS IS" BASIS,
# WITHOUT WARRANTIES OR CONDITIONS OF ANY KIND, either express or implied.
# See the License for the specific language governing permissions and
# limitations under the License.
#
# pytype: skip-file

import contextlib
import fnmatch
import importlib

from apache_beam import coders
from apache_beam.portability.api.external_transforms_pb2 import ExternalConfigurationPayload
from apache_beam.pvalue import Row
from apache_beam.transforms import ptransform
from apache_beam.typehints.native_type_compatibility import convert_to_typing_type
from apache_beam.typehints.schemas import named_fields_to_schema
from apache_beam.typehints.trivial_inference import instance_to_type

PYTHON_FULLY_QUALIFIED_NAMED_TRANSFORM_URN = (
    'beam:transforms:python:fully_qualified_named')


@ptransform.PTransform.register_urn(
    PYTHON_FULLY_QUALIFIED_NAMED_TRANSFORM_URN, ExternalConfigurationPayload)
class FullyQualifiedNamedTransform(ptransform.PTransform):

  _FILTER_GLOB = None

  @classmethod
  @contextlib.contextmanager
  def with_filter(cls, filter):
    old_filter, cls._FILTER_GLOB = cls._FILTER_GLOB, filter
    yield
    cls._FILTER_GLOB = old_filter

  def __init__(self, constructor, args, kwargs):
    self._constructor = constructor
    self._args = args
    self._kwargs = kwargs

  def expand(self, pinput):
    return pinput | self._resolve(self._constructor)(
        *self._args, **self._kwargs)

  @classmethod
  def _resolve(cls, fully_qualified_name):
    if not cls._FILTER_GLOB or not fnmatch.fnmatchcase(fully_qualified_name,
                                                       cls._FILTER_GLOB):
      raise ValueError(
          f'Fully qualifed name "{fully_qualified_name}" '
          f'not allowed by filter {cls._FILTER_GLOB}.')
    o = None
    path = ''
    for segment in fully_qualified_name.split('.'):
      if o is not None and hasattr(o, segment):
        o = getattr(o, segment)
      else:
        o = importlib.import_module(segment, path)
      path = '.'.join([path, segment])
    return o

  def to_runner_api_parameter(self, unused_context):
    _args_schema = named_fields_to_schema([
        (f'arg{ix}', convert_to_typing_type(instance_to_type(value)))
        for (ix, value) in enumerate(self._args)
    ])
    _kwargs_schema = named_fields_to_schema([
        (key, convert_to_typing_type(instance_to_type(value)))
        for (key, value) in self._kwargs.items()
    ])
    payload_schema = named_fields_to_schema({
        'constructor': str,
        'args': _args_schema,
        'kwargs': _kwargs_schema,
    })
    return (
        PYTHON_FULLY_QUALIFIED_NAMED_TRANSFORM_URN,
        ExternalConfigurationPayload(
            schema=payload_schema,
            payload=coders.RowCoder(payload_schema).encode(
                Row(
                    constructor=self._constructor,
                    args=Row(
                        **{
                            f'arg{ix}': arg
                            for (ix, arg) in enumerate(self._args)
                        }),
                    kwargs=Row(**self._kwargs)),
            )))

  @staticmethod
  def from_runner_api_parameter(unused_ptransform, payload, unused_context):
    row = coders.RowCoder(payload.schema).decode(payload.payload)
    maybe_as_dict = lambda x: x._asdict() if x else {}
    return FullyQualifiedNamedTransform(
<<<<<<< HEAD
        row.constructor, tuple(getattr(row, 'args', ())), maybe_as_dict(getattr(row, 'kwargs', None)))
=======
        row.constructor,
        tuple(getattr(row, 'args', ())),
        maybe_as_dict(getattr(row, 'kwargs', None)))
>>>>>>> 53d8ff7e
<|MERGE_RESOLUTION|>--- conflicted
+++ resolved
@@ -105,10 +105,6 @@
     row = coders.RowCoder(payload.schema).decode(payload.payload)
     maybe_as_dict = lambda x: x._asdict() if x else {}
     return FullyQualifiedNamedTransform(
-<<<<<<< HEAD
-        row.constructor, tuple(getattr(row, 'args', ())), maybe_as_dict(getattr(row, 'kwargs', None)))
-=======
         row.constructor,
         tuple(getattr(row, 'args', ())),
-        maybe_as_dict(getattr(row, 'kwargs', None)))
->>>>>>> 53d8ff7e
+        maybe_as_dict(getattr(row, 'kwargs', None)))