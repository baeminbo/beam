/*
 * Licensed to the Apache Software Foundation (ASF) under one
 * or more contributor license agreements.  See the NOTICE file
 * distributed with this work for additional information
 * regarding copyright ownership.  The ASF licenses this file
 * to you under the Apache License, Version 2.0 (the
 * "License"); you may not use this file except in compliance
 * with the License.  You may obtain a copy of the License at
 *
 *     http://www.apache.org/licenses/LICENSE-2.0
 *
 * Unless required by applicable law or agreed to in writing, software
 * distributed under the License is distributed on an "AS IS" BASIS,
 * WITHOUT WARRANTIES OR CONDITIONS OF ANY KIND, either express or implied.
 * See the License for the specific language governing permissions and
 * limitations under the License.
 */

package org.apache.beam.runners.spark.translation;

import java.util.Iterator;
import java.util.LinkedList;
import java.util.List;
import java.util.Map;
<<<<<<< HEAD
=======
import org.apache.beam.runners.spark.aggregators.NamedAggregators;
>>>>>>> f2fe1ae4
import org.apache.beam.runners.spark.util.BroadcastHelper;
import org.apache.beam.sdk.transforms.OldDoFn;
import org.apache.beam.sdk.transforms.windowing.WindowFn;
import org.apache.beam.sdk.util.WindowedValue;
import org.apache.beam.sdk.util.WindowingStrategy;
import org.apache.beam.sdk.values.KV;
import org.apache.beam.sdk.values.TupleTag;
<<<<<<< HEAD
import org.apache.spark.api.java.function.FlatMapFunction;
import org.slf4j.Logger;
import org.slf4j.LoggerFactory;
=======
import org.apache.spark.Accumulator;
import org.apache.spark.api.java.function.FlatMapFunction;


>>>>>>> f2fe1ae4

/**
 * Beam's Do functions correspond to Spark's FlatMap functions.
 *
 * @param <InputT> Input element type.
 * @param <OutputT> Output element type.
 */
public class DoFnFunction<InputT, OutputT>
    implements FlatMapFunction<Iterator<WindowedValue<InputT>>, WindowedValue<OutputT>> {
  private final Accumulator<NamedAggregators> accum;
  private final OldDoFn<InputT, OutputT> mFunction;
  private static final Logger LOG = LoggerFactory.getLogger(DoFnFunction.class);

  private final SparkRuntimeContext mRuntimeContext;
  private final Map<TupleTag<?>, KV<WindowingStrategy<?, ?>, BroadcastHelper<?>>> mSideInputs;
  private final WindowFn<Object, ?> windowFn;

  /**
   * @param accum             The Spark Accumulator that handles the Beam Aggregators.
   * @param fn                DoFunction to be wrapped.
   * @param runtime           Runtime to apply function in.
   * @param sideInputs        Side inputs used in DoFunction.
   * @param windowFn          Input {@link WindowFn}.
   */
  public DoFnFunction(Accumulator<NamedAggregators> accum,
                      OldDoFn<InputT, OutputT> fn,
                      SparkRuntimeContext runtime,
                      Map<TupleTag<?>, KV<WindowingStrategy<?, ?>, BroadcastHelper<?>>> sideInputs,
                      WindowFn<Object, ?> windowFn) {
    this.accum = accum;
    this.mFunction = fn;
    this.mRuntimeContext = runtime;
    this.mSideInputs = sideInputs;
    this.windowFn = windowFn;
  }


  @Override
  public Iterable<WindowedValue<OutputT>> call(Iterator<WindowedValue<InputT>> iter) throws
      Exception {
<<<<<<< HEAD
    ProcCtxt ctxt = new ProcCtxt(mFunction, mRuntimeContext, mSideInputs);
    ctxt.setup();
    try {
      mFunction.setup();
      mFunction.startBundle(ctxt);
      return ctxt.getOutputIterable(iter, mFunction);
    } catch (Exception e) {
      try {
        // this teardown handles exceptions encountered in setup() and startBundle(). teardown
        // after execution or due to exceptions in process element is called in the iterator
        // produced by ctxt.getOutputIterable returned from this method.
        mFunction.teardown();
      } catch (Exception teardownException) {
        LOG.error(
            "Suppressing exception while tearing down Function {}", mFunction, teardownException);
        e.addSuppressed(teardownException);
      }
      throw e;
    }
=======
    return new ProcCtxt(mFunction, mRuntimeContext, mSideInputs, windowFn)
        .callWithCtxt(iter);
>>>>>>> f2fe1ae4
  }

  private class ProcCtxt extends SparkProcessContext<InputT, OutputT, WindowedValue<OutputT>> {

    private final List<WindowedValue<OutputT>> outputs = new LinkedList<>();

    ProcCtxt(OldDoFn<InputT, OutputT> fn,
             SparkRuntimeContext runtimeContext,
             Map<TupleTag<?>, KV<WindowingStrategy<?, ?>, BroadcastHelper<?>>> sideInputs,
             WindowFn<Object, ?> windowFn) {
      super(fn, runtimeContext, sideInputs, windowFn);
    }

    @Override
    public synchronized void output(WindowedValue<OutputT> o) {
      outputs.add(o);
    }

    @Override
    public Accumulator<NamedAggregators> getAccumulator() {
      return accum;
    }

    @Override
    protected void clearOutput() {
      outputs.clear();
    }

    @Override
    protected Iterator<WindowedValue<OutputT>> getOutputIterator() {
      return outputs.iterator();
    }
  }

}<|MERGE_RESOLUTION|>--- conflicted
+++ resolved
@@ -22,10 +22,7 @@
 import java.util.LinkedList;
 import java.util.List;
 import java.util.Map;
-<<<<<<< HEAD
-=======
 import org.apache.beam.runners.spark.aggregators.NamedAggregators;
->>>>>>> f2fe1ae4
 import org.apache.beam.runners.spark.util.BroadcastHelper;
 import org.apache.beam.sdk.transforms.OldDoFn;
 import org.apache.beam.sdk.transforms.windowing.WindowFn;
@@ -33,16 +30,10 @@
 import org.apache.beam.sdk.util.WindowingStrategy;
 import org.apache.beam.sdk.values.KV;
 import org.apache.beam.sdk.values.TupleTag;
-<<<<<<< HEAD
-import org.apache.spark.api.java.function.FlatMapFunction;
-import org.slf4j.Logger;
-import org.slf4j.LoggerFactory;
-=======
 import org.apache.spark.Accumulator;
 import org.apache.spark.api.java.function.FlatMapFunction;
 
 
->>>>>>> f2fe1ae4
 
 /**
  * Beam's Do functions correspond to Spark's FlatMap functions.
@@ -83,30 +74,8 @@
   @Override
   public Iterable<WindowedValue<OutputT>> call(Iterator<WindowedValue<InputT>> iter) throws
       Exception {
-<<<<<<< HEAD
-    ProcCtxt ctxt = new ProcCtxt(mFunction, mRuntimeContext, mSideInputs);
-    ctxt.setup();
-    try {
-      mFunction.setup();
-      mFunction.startBundle(ctxt);
-      return ctxt.getOutputIterable(iter, mFunction);
-    } catch (Exception e) {
-      try {
-        // this teardown handles exceptions encountered in setup() and startBundle(). teardown
-        // after execution or due to exceptions in process element is called in the iterator
-        // produced by ctxt.getOutputIterable returned from this method.
-        mFunction.teardown();
-      } catch (Exception teardownException) {
-        LOG.error(
-            "Suppressing exception while tearing down Function {}", mFunction, teardownException);
-        e.addSuppressed(teardownException);
-      }
-      throw e;
-    }
-=======
     return new ProcCtxt(mFunction, mRuntimeContext, mSideInputs, windowFn)
         .callWithCtxt(iter);
->>>>>>> f2fe1ae4
   }
 
   private class ProcCtxt extends SparkProcessContext<InputT, OutputT, WindowedValue<OutputT>> {
